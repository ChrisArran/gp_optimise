#!/usr/bin/python3
# Chris Arran, March 2024
# Bayesian Optimisation using Gaussian Process Regression

import numpy as np
from scipy.stats import uniform,loguniform,norm
from scipy.optimize import minimize
from sklearn.gaussian_process import GaussianProcessRegressor
from sklearn.gaussian_process.kernels import RBF,WhiteKernel
import matplotlib.pyplot as plt

class Gp_optimise:

	def __init__(self,fun,dims,kernel=1*RBF(length_scale_bounds=(1e-1, 1e1))):
	# Constructor for the optimizer object
	# 	fun is a noisy function which takes M inputs
	# 	dims is a length M list of dictionaries containing details of the inputs
	#		dims['name'] is the name of the dimension
	#		dims['type'] is one of 'uniform', 'log-uniform', or 'normal'
	#		dims['min'] is the minimum of a uniform or log-uniform distribution
	#		dims['max'] is the minimum of a uniform or log-uniform distribution
	#		dims['mean'] is the mean of a normal distribution
	#		dims['std'] is the standard deviation of a normal distribution

		self.fun = fun
		self.dims = dims
		self.kernel = kernel

	def create_Xgrid(self,N):
	# Create a list of points randomly along each of dims according to given distributions
	# X is the real space point, Xnorm is the cdf, so uniform and normalised to 0<=Xnorm<=1
	#	N is the number of points to create

		X = np.zeros((N,len(self.dims)))
		Xnorm = np.zeros((N,len(self.dims)))
		for i,d in enumerate(self.dims):
			if d['type'] == 'uniform':
				rs = uniform.rvs(loc=0,scale=(d['max']-d['min'])/N,size=N)
				X[:,i] = rs + np.random.choice(np.linspace(d['min'],d['max'],N+1)[0:-1],N,replace=False)
				Xnorm[:,i] = uniform.cdf(X[:,i],loc=d['min'],scale=d['max']-d['min'])
			elif d['type'] == 'log-uniform':
				rs = loguniform.rvs(a=1,b=(d['max']/d['min'])**(1/N),size=N)
				X[:,i] = rs * np.random.choice(np.logspace(np.log10(d['min']),np.log10(d['max']),N+1)[0:-1],N,replace=False)
				Xnorm[:,i] = loguniform.cdf(X[:,i],a=d['min'],b=d['max'])
			elif d['type'] == 'norm':
				X[:,i] = norm.rvs(loc=d['mean'],scale=d['std'],size=N)
				Xnorm[:,i] = norm.cdf(X[:,i],loc=d['mean'],scale=d['std'])
			else:
				raise Exception('Not a recognised distribution for input dimension %s: %s' % (d['name'],d['type']))
		return X,Xnorm

	def Xnorm_to_X(self,Xnorm):
	# Convert from normalised units Xnorm, the cdf, to real space units X
	#	Xnorm is the list of points in normalised dimensions

		X = np.zeros_like(Xnorm)
		for i,d in enumerate(self.dims):
			if d['type'] == 'uniform':
				X[:,i] = uniform.ppf(Xnorm[:,i],loc=d['min'],scale=d['max']-d['min'])
			elif d['type'] == 'log-uniform':
				X[:,i] = loguniform.ppf(Xnorm[:,i],a=d['min'],b=d['max'])
			elif d['type'] == 'norm':
				X[:,i] = norm.ppf(Xnorm[:,i],loc=d['mean'],scale=d['std'])
			else:
				raise Exception('Not a recognised distribution for input dimension %s: %s' % (d['name'],d['type']))
		return X

	def X_to_Xnorm(self,X):
	# Convert from real space units X to normalised units, Xnorm, the cdf
	#	X is the list of points in real space

		Xnorm = np.zeros_like(X)
		for i,d in enumerate(self.dims):
			if d['type'] == 'uniform':
				Xnorm[:,i] = uniform.cdf(X[:,i],loc=d['min'],scale=d['max']-d['min'])
			elif d['type'] == 'log-uniform':
				Xnorm[:,i] = loguniform.cdf(X[:,i],a=d['min'],b=d['max'])
			elif d['type'] == 'norm':
				Xnorm[:,i] = norm.cdf(X[:,i],loc=d['mean'],scale=d['std'])
			else:
				raise Exception('Not a recognised distribution for input dimension %s: %s' % (d['name'],d['type']))
		return Xnorm
		

	def initialise(self,Ninitial=10,n_restarts=10):
	# Initialises a Gaussian Process Regressor
	# 	Ninitial is the number of initial measurement points to build the regressor with
	#	n_restarts is the number of times to restart the GPR optimiser

		self.X,self.Xnorm = self.create_Xgrid(Ninitial)
		self.y = np.zeros((Ninitial))
		self.yerr = np.zeros((Ninitial))
				
		for n in range(Ninitial):
			self.y[n],self.yerr[n] = self.fun(self.X[n,:])
			
		self.gaussian_process = GaussianProcessRegressor(kernel=self.kernel, n_restarts_optimizer=n_restarts, normalize_y=True, alpha=self.yerr**2)
		self.gaussian_process.fit(self.Xnorm, self.y)
		

	def acquisition_function(self,Xnorm_acq,explore=1.0,acq_fn='UCB'):
	# Returns the chosen acquisition function for finding the next place to sample
	# Thanks to Martin Krasser at krasserm.github.io
	#	Xnorm_acq is the place to calculate the acquisition function (in normalised units)
	#	explore describes the amount the algorithm should weight exploration over optimisation
	#	acq_fn describes what model to use (UCB for Upper Confidence Bound, EI for expected improvement)
	
		mu_acq,sigma_acq = self.gaussian_process.predict(Xnorm_acq, return_std=True)
		
		if (acq_fn=='UCB'):	# Maximise upper confidence bound
			acq = mu_acq + explore*sigma_acq
			
		elif (acq_fn=='EI'):	# Maximise expected improvement
<<<<<<< HEAD
			imp = y_acq - np.max(self.y)
			z = imp / sigma_acq + explore
			acq = (imp+explore*sigma_acq)*norm.cdf(z) + sigma_acq*norm.pdf(z)
			acq[sigma_acq==0] = 0
=======
			imp = mu_acq + explore*sigma_acq - np.max(self.y)
			z = imp / sigma_acq
			acq = imp*norm.cdf(z) + sigma_acq*norm.pdf(z)

			# Handling sigma->0:
			pos = np.logical_and(sigma_acq==0,imp>0)
			neg = np.logical_and(sigma_acq==0,imp<=0)
			acq[pos] = mu_acq[pos] - np.max(self.y)
			acq[neg] = 0
>>>>>>> b80b4665
			
#		exclude = np.logical_or(np.isnan(acq), np.isinf(acq))
#		acq[np.logical_or(exclude,acq<0)] = 0
#		return np.log(acq+1e-10)
		return acq


	def next_acquisition(self,Nacq=10,explore=1.0,acq_fn='UCB',debug = False):
	# Finds the next place to acquire with an option for what acquisition function to use
	#	Nacq is the number of places the algorithm starts from to choose the best next place
	# 	explore describes the amount the algorithm should weight exploration over optimisation
	#	acq_fn describes what model to use (UCB for Upper Confidence Bound, EI for expected improvement)
	#	debug prints some extra information on the minimisation
	
		if debug:
			print('DEBUG: Finding next acquisition point using Nacq=%i, explore=%0.2f, acq_fn=%s' % (Nacq, explore, acq_fn))
			X_grid = self.uniform_Xgrid(Nacq)
			Xnorm_grid = self.X_to_Xnorm(X_grid)
			acq_grid = self.acquisition_function(Xnorm_grid,explore=explore,acq_fn=acq_fn)
			imin = np.argmax(acq_grid)
			print('DEBUG: Gridded acquisition function has maximum at ',Xnorm_grid[imin],', (', X_grid[imin],' in real space), ',acq_fn,'=',acq_grid[imin])
		
		_,Xnorm_start = self.create_Xgrid(Nacq)
		bounds = [(0,1) for d in self.dims] # bounds are for the normalised units
		
		def min_acq_fn(X_acq): # make acquisition function negative to use minimise
			acq = self.acquisition_function(X_acq.reshape(1,-1),explore=explore,acq_fn=acq_fn)
			return -acq
#			exclude = np.logical_or(np.isnan(acq), np.isinf(acq))
#			acq[np.logical_or(exclude,acq<0)] = 0
#			return -np.log(acq+1e-10)
		
		min_val = min_acq_fn(Xnorm_start[0,:])
		min_x = Xnorm_start[0,:]
		for x0 in Xnorm_start:
			res = minimize(min_acq_fn, x0=x0, bounds=bounds, method='L-BFGS-B')
			if debug: print('DEBUG: Starting from ',x0,',ending at ',res.x, ' with ',res.fun)
			if (res.fun < min_val):
				if debug: print('DEBUG: Replacing previous minimum: ', res.fun,'<',min_val)
				min_val = res.fun
				min_x = res.x

		Xnorm_new = min_x.reshape(1,-1)
		if debug: print('DEBUG: Next acquisition at: ', Xnorm_new,',',acq_fn,'=',-min_val,'\n')

		return Xnorm_new

			
	def optimise(self,N,Nacq=10,explore=1,acq_fn='UCB',debug=False):
	# Iteratively improve the GPR using measurements in a place chosen by the acquisition function
	#	N gives the number of iterations to use
	# 	explore describes the amount the algorithm should weight exploration over optimisation
	#	acq_fn describes what model to use (UCB for Upper Confidence Bound, EI for expected improvement)
		
		sz = np.shape(self.X)
		self.X = np.pad(self.X,((0,N),(0,0)),mode='edge')
		self.Xnorm = np.pad(self.Xnorm,((0,N),(0,0)),mode='edge')
		self.y = np.pad(self.y,(0,N),mode='edge')
		self.yerr = np.pad(self.yerr,(0,N),mode='edge')
				
		for n in range(N):
			Xnorm_new = self.next_acquisition(Nacq=Nacq,explore=explore,acq_fn=acq_fn,debug=debug)
			X_new = self.Xnorm_to_X(Xnorm_new)
			y_new,yerr_new = self.fun(X_new[0,:])
			if debug: print('\nDEBUG: Calling function at Xnorm =',Xnorm_new,', X =',X_new,', giving y = ',y_new, ' +- ',yerr_new,'\n')

			self.X[sz[0]+n,:] = X_new
			self.Xnorm[sz[0]+n,:] = Xnorm_new
			self.y[sz[0]+n] = y_new
			self.yerr[sz[0]+n] = yerr_new
			self.gaussian_process.alpha = self.yerr[:sz[0]+n+1]**2
			self.gaussian_process.fit(self.Xnorm[:sz[0]+n+1,:],self.y[:sz[0]+n+1])

	def predict(self,X):
	# Give the GPR prediction for y and its error	
	#	X gives the list of points in real space to predict

		Xnorm = self.X_to_Xnorm(X)
		y,std = self.gaussian_process.predict(Xnorm, return_std=True)

		return y,std

	def uniform_Xgrid(self,n):
	# Create a list of points uniformly spaced along each of dims with n points in each dimension
	# X is the real space point, Xnorm is the cdf, so uniform and normalised to 0<=Xnorm<=1
	#	n gives the resolution of the grid in each dimension

		l = len(self.dims)
		mesh = np.meshgrid(*[np.linspace(0,1,n) for i in range(l)],indexing='ij')
		Xnorm = np.transpose(np.reshape(mesh,(l,n**l)))
		X = self.Xnorm_to_X(Xnorm)

		return X

	def mean_predict(self,ax,n,fun=None):
	# Take mean projections of the model predictions along the given axes with a resolution of n in each dimension
	# Optionally use a different function, such as the acquisition function
	#	ax gives the dimensions to grid against, averaging over all the others
	#	n gives the resolution of the grid in each dimension
	#	fun gives a different function on X that you want to calculate

		Xgrid = self.uniform_Xgrid(n)
		if fun is None:
			ygrid,yerrgrid = self.predict(Xgrid)
		else:
			ygrid = fun(Xgrid)
			yerrgrid = np.zeros_like(ygrid)

		newsz = tuple([n for d in self.dims]) # (n,n,...)
		arrays = tuple([ygrid,yerrgrid]) + tuple(np.transpose(Xgrid)) # (y,yerr,X[:,0],X[:,1],...)
		axmean = tuple( np.setdiff1d(range(len(self.dims)),ax) )
		ms = [np.mean(np.reshape(a,newsz),axis=axmean) for a in arrays]

		return ms # (y,yerr,X[:,0],X[:,1],...)

	def lineout_predict(self,ax,n,centre,fun=None):
	# Take a lineout of the model predictions around a given point along the given axes with a resolution of n in each dimension
	# Optionally use a different function, such as the acquisition function
	#	ax gives the dimension to take a lineout across
	#	n gives the resolution of the grid in each dimension
	#	centre gives the point to take lineouts through
	#	fun gives a different function on X that you want to calculate

		centrenorm = self.X_to_Xnorm(centre.reshape(1,-1))
		Xnormgrid = np.tile( centrenorm, (n,1) )
		Xnormgrid[:,ax] = np.linspace(0,1,n)
		Xgrid = self.Xnorm_to_X(Xnormgrid)
		
		if fun is None:
			ygrid,yerrgrid = self.predict(Xgrid)
		else:
			ygrid = fun(Xgrid)
			yerrgrid = np.zeros_like(ygrid)

		ms = tuple([ygrid,yerrgrid]) + tuple(np.transpose(Xgrid)) # (y,yerr,X[:,0],X[:,1],...)

		return ms # (y,yerr,X[:,0],X[:,1],...)

	def mean_slices_plot(self,n,centrepoint=None,figsize=None,figname=None,fun=None):
	# Plot a grid of projections of the mean model predictions against the data, with a resolution n in each dimension
	# 	n gives the resolution of the grid in each dimension
	# 	centrepoint specifies a point to plot lineouts through
	#	figsize gives the figure size in inches
	# 	figname gives the option of saving the figure with a given name
	#	fun gives a different function on X that you want to calculate

		l = len(self.dims)
		if figsize is None:
			figsize = (4*l,4*l)
		fig = plt.figure(figsize=figsize)

		axes = [(a,b) for a in range(l) for b in range(l)]
		axs = np.empty((l,l),dtype=plt.Axes)
		for (a,b) in axes:
			if (a<=b):
				axs[a,b] = fig.add_subplot(l,l,1+a+b*l) # a is column, b is row
				if self.dims[a]['type'] == 'log-uniform':
					plt.xscale('log')
				if self.dims[b]['type'] == 'log-uniform':
					plt.yscale('log')
				if (a==0 and b>0):
					plt.ylabel(self.dims[b]['name'])
				if (b==l-1):
					plt.xlabel(self.dims[a]['name'])

			if (a==b):		
				ms = self.mean_predict(a,n,fun=fun) # average to a 1D line

				plt.plot(ms[a+2],ms[0],color='tab:orange')
				plt.fill_between(ms[a+2],ms[0]-2*ms[1],ms[0]+2*ms[1],alpha=0.5,color='tab:orange')
				plt.errorbar(self.X[:,a],self.y,self.yerr,marker='o',linestyle='',markersize=4)
				plt.yscale('linear')

				if centrepoint is not None:
					ms = self.lineout_predict(a,n,centrepoint,fun=fun) # lineouts arond the maxpoint
					plt.plot(ms[a+2],ms[0],color='tab:red')
					plt.fill_between(ms[a+2],ms[0]-2*ms[1],ms[0]+2*ms[1],alpha=0.5,color='tab:red')
			elif (a<b):
				ms = self.mean_predict((a,b),n,fun=fun) # average to a 2D slice

				plt.contourf(ms[a+2],ms[b+2],ms[0],levels=int(n/2))
				plt.scatter(self.X[:,a],self.X[:,b],c=self.y,marker='o',edgecolors='black',s=20)

				if centrepoint is not None:
					ms = self.lineout_predict(a,n,centrepoint,fun=fun)
					plt.plot(ms[a+2],ms[b+2],linestyle='--',color='tab:red')
					ms = self.lineout_predict(b,n,centrepoint,fun=fun)
					plt.plot(ms[a+2],ms[b+2],linestyle='--',color='tab:red')

		if figname is not None:
			plt.savefig(figname)
		return axs
			
<|MERGE_RESOLUTION|>--- conflicted
+++ resolved
@@ -111,12 +111,6 @@
 			acq = mu_acq + explore*sigma_acq
 			
 		elif (acq_fn=='EI'):	# Maximise expected improvement
-<<<<<<< HEAD
-			imp = y_acq - np.max(self.y)
-			z = imp / sigma_acq + explore
-			acq = (imp+explore*sigma_acq)*norm.cdf(z) + sigma_acq*norm.pdf(z)
-			acq[sigma_acq==0] = 0
-=======
 			imp = mu_acq + explore*sigma_acq - np.max(self.y)
 			z = imp / sigma_acq
 			acq = imp*norm.cdf(z) + sigma_acq*norm.pdf(z)
@@ -126,7 +120,6 @@
 			neg = np.logical_and(sigma_acq==0,imp<=0)
 			acq[pos] = mu_acq[pos] - np.max(self.y)
 			acq[neg] = 0
->>>>>>> b80b4665
 			
 #		exclude = np.logical_or(np.isnan(acq), np.isinf(acq))
 #		acq[np.logical_or(exclude,acq<0)] = 0
